use std::borrow::Cow;
use std::collections::BTreeMap;

use bytes::{Bytes, BytesMut};
use serde::{Deserialize, Serialize};
use serde_json::Value;

use crate::util::*;

#[macro_use]
mod util;

#[cfg(feature = "codec")]
pub mod codec;

#[derive(Debug, thiserror::Error, PartialEq, Clone)]
pub enum Error {
    #[error("{0}")]
    Bounds(String),
    #[error("Incorrect tag: {0}")]
    IncorrectTag(String),
    #[error("Incorrect field '{field_name}', should be {should_be}")]
    IncorrectFieldData {
        field_name: String,
        should_be: String,
    },
    #[error("Missing field '{0}'")]
    MissingField(String),
    #[error("{0}")]
    IncorrectData(String),
}

impl Error {
    fn incorrect_field_data(field_name: &str, should_be: &str) -> Self {
        Self::IncorrectFieldData {
            field_name: field_name.into(),
            should_be: should_be.into(),
        }
    }
}

fn validate_mti(s: &str) -> Result<(), Error> {
    let b = s.as_bytes();
    if b.len() != 4 {
        return Err(Error::incorrect_field_data(
            "MTI",
            "4 digit number (string)",
        ));
    }
    for x in b.iter() {
        if !x.is_ascii_digit() {
            return Err(Error::incorrect_field_data(
                "MTI",
                "4 digit number (string)",
            ));
        }
    }
    Ok(())
}

fn validate_source(s: &str) -> Result<(), Error> {
    if s.len() != 1 {
        return Err(Error::incorrect_field_data("SRC", "single ASCII char"));
    }
    Ok(())
}

fn validate_saf(s: &str) -> Result<(), Error> {
    match s {
        "Y" | "N" => Ok(()),
        _ => Err(Error::incorrect_field_data("SAF", "char Y or N")),
    }
}

#[derive(Debug, PartialEq, Clone)]
pub enum IsoFieldData {
    String(String),
    Raw(Vec<u8>),
}

impl IsoFieldData {
    pub fn to_string_lossy(self) -> String {
        match self {
            Self::String(v) => v,
            Self::Raw(v) => String::from_utf8(v)
                .unwrap_or_else(|err| String::from_utf8_lossy(err.as_bytes()).into_owned()),
        }
    }

    pub fn to_cow_str_lossy<'a, 'b: 'a>(&'b self) -> Cow<'a, str> {
        match self {
            Self::String(ref v) => Cow::Borrowed(v),
            Self::Raw(ref v) => String::from_utf8_lossy(v),
        }
    }

    pub fn as_bytes(&self) -> &[u8] {
        match self {
            IsoFieldData::String(x) => x.as_bytes(),
            IsoFieldData::Raw(x) => x,
        }
    }

    pub fn from_bytes(data: Bytes) -> Self {
        let vec = data.to_vec();
        String::from_utf8(vec).map_or_else(|err| Self::Raw(err.into_bytes()), Self::String)
    }
}

impl From<String> for IsoFieldData {
    fn from(v: String) -> Self {
        Self::String(v)
    }
}

impl From<&str> for IsoFieldData {
    fn from(v: &str) -> Self {
        Self::String(v.into())
    }
}

impl From<Vec<u8>> for IsoFieldData {
    fn from(v: Vec<u8>) -> Self {
        Self::Raw(v)
    }
}

impl From<&[u8]> for IsoFieldData {
    fn from(v: &[u8]) -> Self {
        Self::Raw(Vec::from(v))
    }
}

impl<T: AsRef<[u8]> + ?Sized> PartialEq<T> for IsoFieldData {
    fn eq(&self, other: &T) -> bool {
        self.as_bytes() == other.as_ref()
    }
}

#[derive(Debug, PartialEq, Clone)]
pub struct SigmaRequest {
    saf: String,
    source: String,
    mti: String,
    pub auth_serno: u64,
    pub tags: BTreeMap<u16, String>,
    pub iso_fields: BTreeMap<u16, IsoFieldData>,
    pub iso_subfields: BTreeMap<(u16, u8), IsoFieldData>,
}

impl SigmaRequest {
    pub fn new(saf: &str, source: &str, mti: &str, auth_serno: u64) -> Result<Self, Error> {
        validate_saf(saf)?;
        validate_source(source)?;
        validate_mti(mti)?;
        Ok(Self {
            saf: saf.into(),
            source: source.into(),
            mti: mti.into(),
            auth_serno,
            tags: Default::default(),
            iso_fields: Default::default(),
            iso_subfields: Default::default(),
        })
    }

    pub fn from_json_value(mut data: Value) -> Result<SigmaRequest, Error> {
        let data = data
            .as_object_mut()
            .ok_or_else(|| Error::IncorrectData("SigmaRequest JSON should be object".into()))?;
        let mut req = Self::new("N", "X", "0100", 0)?;

        macro_rules! fill_req_field {
            ($fname:ident, $pname:literal, $comment:literal) => {
                match data.remove($pname) {
                    Some(x) => match x.as_str() {
                        Some(v) => {
                            req.$fname(v.to_string())?;
                        }
                        None => {
                            return Err(Error::IncorrectFieldData {
                                field_name: $pname.to_string(),
                                should_be: $comment.to_string(),
                            });
                        }
                    },
                    None => {
                        return Err(Error::MissingField($pname.to_string()));
                    }
                }
            };
        }

        fill_req_field!(set_saf, "SAF", "String");
        fill_req_field!(set_source, "SRC", "String");
        fill_req_field!(set_mti, "MTI", "String");
        // Authorization serno
        match data.remove("Serno") {
            Some(x) => {
                if let Some(s) = x.as_str() {
                    req.auth_serno = s.parse::<u64>().map_err(|_| Error::IncorrectFieldData {
                        field_name: "Serno".into(),
                        should_be: "integer".into(),
                    })?;
                } else if let Some(v) = x.as_u64() {
                    req.auth_serno = v;
                } else {
                    return Err(Error::IncorrectFieldData {
                        field_name: "Serno".into(),
                        should_be: "u64 or String with integer".into(),
                    });
                }
            }
            None => {
                req.auth_serno = util::gen_random_auth_serno();
            }
        }

        for (name, field_data) in data.iter() {
            let tag = Tag::from_str(name)?;
            let content = if let Some(x) = field_data.as_str() {
                x.into()
            } else if let Some(x) = field_data.as_u64() {
                format!("{}", x)
            } else {
                return Err(Error::IncorrectFieldData {
                    field_name: name.clone(),
                    should_be: "u64 or String with integer".into(),
                });
            };
            match tag {
                Tag::Regular(i) => {
                    req.tags.insert(i, content);
                }
                Tag::Iso(i) => {
                    req.iso_fields.insert(i, content.into());
                }
                Tag::IsoSubfield(i, si) => {
                    req.iso_subfields.insert((i, si), content.into());
                }
            }
        }

        Ok(req)
    }

    pub fn encode(&self) -> Result<Bytes, Error> {
        let mut buf = BytesMut::with_capacity(8192);
        buf.extend_from_slice(b"00000");

        buf.extend_from_slice(self.saf.as_bytes());
        buf.extend_from_slice(self.source.as_bytes());
        buf.extend_from_slice(self.mti.as_bytes());
        if self.auth_serno > 9999999999 {
            buf.extend_from_slice(&format!("{}", self.auth_serno).as_bytes()[0..10]);
        } else {
            buf.extend_from_slice(format!("{:010}", self.auth_serno).as_bytes());
        }

        for (k, v) in self.tags.iter() {
            encode_field_to_buf(Tag::Regular(*k), v.as_bytes(), &mut buf)?;
        }

        for (k, v) in self.iso_fields.iter() {
            encode_field_to_buf(Tag::Iso(*k), v.as_bytes(), &mut buf)?;
        }

        for ((k, k1), v) in self.iso_subfields.iter() {
            encode_field_to_buf(Tag::IsoSubfield(*k, *k1), v.as_bytes(), &mut buf)?;
        }

        let msg_len = buf.len() - 5;
        buf[0..5].copy_from_slice(format!("{:05}", msg_len).as_bytes());
        Ok(buf.freeze())
    }

    pub fn decode(mut data: Bytes) -> Result<Self, Error> {
        let mut req = Self::new("N", "X", "0100", 0)?;

        let msg_len = parse_ascii_bytes_lossy!(
            &bytes_split_to(&mut data, 5)?,
            usize,
            Error::incorrect_field_data("message length", "valid integer")
        )?;
        let mut data = bytes_split_to(&mut data, msg_len)?;

        req.set_saf(String::from_utf8_lossy(&bytes_split_to(&mut data, 1)?).to_string())?;
        req.set_source(String::from_utf8_lossy(&bytes_split_to(&mut data, 1)?).to_string())?;
        req.set_mti(String::from_utf8_lossy(&bytes_split_to(&mut data, 4)?).to_string())?;
        req.auth_serno = String::from_utf8_lossy(&bytes_split_to(&mut data, 10)?)
            .trim()
            .parse::<u64>()
            .map_err(|_| Error::IncorrectFieldData {
                field_name: "Serno".into(),
                should_be: "u64".into(),
            })?;

        while !data.is_empty() {
            let (tag, data_src) = decode_field_from_cursor(&mut data)?;

            match tag {
                Tag::Regular(i) => {
                    req.tags
                        .insert(i, String::from_utf8_lossy(&data_src).into_owned());
                }
                Tag::Iso(i) => {
                    req.iso_fields.insert(i, IsoFieldData::from_bytes(data_src));
                }
                Tag::IsoSubfield(i, si) => {
                    req.iso_subfields
                        .insert((i, si), IsoFieldData::from_bytes(data_src));
                }
            }
        }

        Ok(req)
    }

    pub fn saf(&self) -> &str {
        &self.saf
    }

    pub fn set_saf(&mut self, v: String) -> Result<(), Error> {
        validate_saf(&v)?;
        self.saf = v;
        Ok(())
    }

    pub fn source(&self) -> &str {
        &self.source
    }

    pub fn set_source(&mut self, v: String) -> Result<(), Error> {
        validate_source(&v)?;
        self.source = v;
        Ok(())
    }

    pub fn mti(&self) -> &str {
        &self.mti
    }

    pub fn set_mti(&mut self, v: String) -> Result<(), Error> {
        validate_mti(&v)?;
        self.mti = v;
        Ok(())
    }
}

#[derive(Deserialize, Serialize, Debug, Clone, PartialEq, Eq)]
pub struct FeeData {
    pub reason: u16,
    pub currency: u16,
    pub amount: u64,
}

impl FeeData {
    pub fn from_slice(data: &[u8]) -> Result<Self, Error> {
        if data.len() >= 8 {
            // "\x00\x32\x00\x00\x108116978300"
            let reason = parse_ascii_bytes_lossy!(
                &data[0..4],
                u16,
                Error::incorrect_field_data("FeeData.reason", "valid integer")
            )?;
            let currency = parse_ascii_bytes_lossy!(
                &data[4..7],
                u16,
                Error::incorrect_field_data("FeeData.currency", "valid integer")
            )?;
            let amount = parse_ascii_bytes_lossy!(
                &data[7..],
                u64,
                Error::incorrect_field_data("FeeData.amount", "valid integer")
            )?;
            Ok(Self {
                reason,
                currency,
                amount,
            })
        } else {
            Err(Error::IncorrectData(
                "FeeData slice should be longer than 8 bytes".into(),
            ))
        }
    }

    pub fn encode(&self) -> Result<Bytes, Error> {
        let mut buf = BytesMut::new();

        if self.reason > 9999 {
            return Err(Error::Bounds(
                "FeeData.reason should be less or equal 9999".into(),
            ));
        }
        buf.extend_from_slice(format!("{:<04}", self.reason).as_bytes());

        if self.currency > 999 {
            return Err(Error::Bounds(
                "FeeData.reason should be less or equal 999".into(),
            ));
        }
        buf.extend_from_slice(format!("{:<03}", self.currency).as_bytes());

        buf.extend_from_slice(format!("{}", self.amount).as_bytes());

        Ok(buf.freeze())
    }
}

#[derive(Deserialize, Serialize, Debug, Clone)]
pub struct SigmaResponse {
    mti: String,
    pub auth_serno: u64,
    pub reason: u32,
    #[serde(default, skip_serializing_if = "Vec::is_empty")]
    pub fees: Vec<FeeData>,
    #[serde(default, skip_serializing_if = "Option::is_none")]
    pub adata: Option<String>,
<<<<<<< HEAD
    #[serde(default, skip_serializing_if = "Option::is_none")]
    pub xri: Option<String>,
=======
    #[serde(skip_serializing_if = "Option::is_none")]
    pub supdata: Option<String>
>>>>>>> 43b6a058
}

impl SigmaResponse {
    pub fn new(mti: &str, auth_serno: u64, reason: u32) -> Result<Self, Error> {
        validate_mti(mti)?;
        Ok(Self {
            mti: mti.into(),
            auth_serno,
            reason,
            fees: Vec::new(),
            adata: Option::None,
<<<<<<< HEAD
            xri: Option::None,
=======
            supdata: None
>>>>>>> 43b6a058
        })
    }

    pub fn decode(mut data: Bytes) -> Result<Self, Error> {
        let mut resp = Self::new("0100", 0, 0)?;

        let msg_len = parse_ascii_bytes_lossy!(
            &bytes_split_to(&mut data, 5)?,
            usize,
            Error::incorrect_field_data("message length", "valid integer")
        )?;
        let mut data = bytes_split_to(&mut data, msg_len)?;

        resp.set_mti(String::from_utf8_lossy(&bytes_split_to(&mut data, 4)?).to_string())?;
        resp.auth_serno = String::from_utf8_lossy(&bytes_split_to(&mut data, 10)?)
            .trim()
            .parse::<u64>()
            .map_err(|_| Error::IncorrectFieldData {
                field_name: "Serno".into(),
                should_be: "u64".into(),
            })?;

        while !data.is_empty() {
            /*
             *  |
             *  |  T  | \x00 | \x31 | \x00 | \x00 | \x04 |  8  |  1  |  0  |  0  |
             *        |             |      |             |                       |
             *        |__ tag id ___|      |tag data len |_______ data __________|
             */
            let (tag, data_src) = decode_field_from_cursor(&mut data)?;

            match tag {
                Tag::Regular(31) => {
                    resp.reason = parse_ascii_bytes_lossy!(
                        &data_src,
                        u32,
                        Error::incorrect_field_data("reason", "shloud be u32")
                    )?;
                }
                Tag::Regular(32) => {
                    resp.fees.push(FeeData::from_slice(&data_src)?);
                }
                Tag::Regular(33) => resp.xri = Some(String::from_utf8_lossy(&data_src).to_string()),
                Tag::Regular(48) => {
                    resp.adata = Some(String::from_utf8_lossy(&data_src).to_string());
                }
                Tag::Regular(50) => {
                    resp.supdata = Some(String::from_utf8_lossy(&data_src).to_string());
                }
                _ => {}
            }
        }

        Ok(resp)
    }

    pub fn mti(&self) -> &str {
        &self.mti
    }

    pub fn set_mti(&mut self, v: String) -> Result<(), Error> {
        validate_mti(&v)?;
        self.mti = v;
        Ok(())
    }

    pub fn encode(&self) -> Result<Bytes, Error> {
        let mut buf = BytesMut::with_capacity(8192);
        buf.extend_from_slice(b"00000");

        buf.extend_from_slice(self.mti.as_bytes());
        if self.auth_serno > 9999999999 {
            buf.extend_from_slice(&format!("{}", self.auth_serno).as_bytes()[0..10]);
        } else {
            buf.extend_from_slice(format!("{:010}", self.auth_serno).as_bytes());
        }
        encode_field_to_buf(
            Tag::Regular(31),
            format!("{}", self.reason).as_bytes(),
            &mut buf,
        )?;
        for i in &self.fees {
            encode_field_to_buf(Tag::Regular(32), &i.encode()?, &mut buf)?;
        }
        if let Some(ref adata) = self.adata {
            encode_field_to_buf(Tag::Regular(48), adata.as_bytes(), &mut buf)?;
        }
        if let Some(ref xri) = self.xri {
            encode_field_to_buf(Tag::Regular(33), xri.as_bytes(), &mut buf)?;
        }

        let msg_len = buf.len() - 5;
        buf[0..5].copy_from_slice(format!("{:05}", msg_len).as_bytes());
        Ok(buf.freeze())
    }
}

#[cfg(test)]
mod tests {
    use super::*;

    #[test]
    fn ok() {
        let payload = r#"{
            "SAF": "Y",
            "SRC": "M",
            "MTI": "0200",
            "Serno": 6007040979,
            "T0000": 2371492071643,
            "T0001": "C",
            "T0002": 643,
            "T0003": "000100000000",
            "T0004": 978,
            "T0005": "000300000000",
            "T0006": "OPS6",
            "T0007": 19,
            "T0008": 643,
            "T0009": 3102,
            "T0010": 3104,
            "T0011": 2,
            "T0014": "IDDQD Bank",
            "T0016": 74707182,
            "T0018": "Y",
            "T0022": "000000000010",
            "i000": "0100",
            "i002": "555544******1111",
            "i003": "500000",
            "i004": "000100000000",
            "i006": "000100000000",
            "i007": "0629151748",
            "i011": "100250",
            "i012": "181748",
            "i013": "0629",
            "i018": "0000",
            "i022": "0000",
            "i025": "02",
            "i032": "010455",
            "i037": "002595100250",
            "i041": 990,
            "i042": "DCZ1",
            "i043": "IDDQD Bank.                         GE",
            "i048": "USRDT|2595100250",
            "i049": 643,
            "i051": 643,
            "i060": 3,
            "i101": 91926242,
            "i102": 2371492071643
        }"#;

        let r: SigmaRequest =
            SigmaRequest::from_json_value(serde_json::from_str(payload).unwrap()).unwrap();
        assert_eq!(r.saf, "Y");
        assert_eq!(r.source, "M");
        assert_eq!(r.mti, "0200");
        assert_eq!(r.auth_serno, 6007040979);
        assert_eq!(r.tags.get(&0).unwrap(), "2371492071643");
        assert_eq!(r.tags.get(&1).unwrap(), "C");
        assert_eq!(r.tags.get(&2).unwrap(), "643");
        assert_eq!(r.tags.get(&3).unwrap(), "000100000000");
        assert_eq!(r.tags.get(&4).unwrap(), "978");
        assert_eq!(r.tags.get(&5).unwrap(), "000300000000");
        assert_eq!(r.tags.get(&6).unwrap(), "OPS6");
        assert_eq!(r.tags.get(&7).unwrap(), "19");
        assert_eq!(r.tags.get(&8).unwrap(), "643");
        assert_eq!(r.tags.get(&9).unwrap(), "3102");
        assert_eq!(r.tags.get(&10).unwrap(), "3104");
        assert_eq!(r.tags.get(&11).unwrap(), "2");

        if r.tags.get(&12).is_some() {
            unreachable!();
        }

        if r.tags.get(&13).is_some() {
            unreachable!();
        }

        assert_eq!(r.tags.get(&14).unwrap(), "IDDQD Bank");

        if r.tags.get(&15).is_some() {
            unreachable!();
        }

        assert_eq!(r.tags.get(&16).unwrap(), "74707182");
        if r.tags.get(&17).is_some() {
            unreachable!();
        }
        assert_eq!(r.tags.get(&18).unwrap(), "Y");
        assert_eq!(r.tags.get(&22).unwrap(), "000000000010");

        assert_eq!(r.iso_fields.get(&0).unwrap(), "0100");

        if r.iso_fields.get(&1).is_some() {
            unreachable!();
        }

        assert_eq!(r.iso_fields.get(&2).unwrap(), "555544******1111");
        assert_eq!(r.iso_fields.get(&3).unwrap(), "500000");
        assert_eq!(r.iso_fields.get(&4).unwrap(), "000100000000");
        assert_eq!(r.iso_fields.get(&6).unwrap(), "000100000000");
        assert_eq!(r.iso_fields.get(&7).unwrap(), "0629151748");
        assert_eq!(r.iso_fields.get(&11).unwrap(), "100250");
        assert_eq!(r.iso_fields.get(&12).unwrap(), "181748");
        assert_eq!(r.iso_fields.get(&13).unwrap(), "0629");
        assert_eq!(r.iso_fields.get(&18).unwrap(), "0000");
        assert_eq!(r.iso_fields.get(&22).unwrap(), "0000");
        assert_eq!(r.iso_fields.get(&25).unwrap(), "02");
        assert_eq!(r.iso_fields.get(&32).unwrap(), "010455");
        assert_eq!(r.iso_fields.get(&37).unwrap(), "002595100250");
        assert_eq!(r.iso_fields.get(&41).unwrap(), "990");
        assert_eq!(r.iso_fields.get(&42).unwrap(), "DCZ1");
        assert_eq!(
            r.iso_fields.get(&43).unwrap(),
            "IDDQD Bank.                         GE"
        );
        assert_eq!(r.iso_fields.get(&48).unwrap(), "USRDT|2595100250");
        assert_eq!(r.iso_fields.get(&49).unwrap(), "643");
        assert_eq!(r.iso_fields.get(&51).unwrap(), "643");
        assert_eq!(r.iso_fields.get(&60).unwrap(), "3");
        assert_eq!(r.iso_fields.get(&101).unwrap(), "91926242");
        assert_eq!(r.iso_fields.get(&102).unwrap(), "2371492071643");
    }

    #[test]
    fn serno_as_string() {
        let payload = r#"{
            "SAF": "Y",
            "SRC": "M",
            "MTI": "0200",
            "Serno": "0600704097",
            "T0000": 2371492071643,
            "T0001": "C",
            "T0002": 643,
            "T0003": "000100000000",
            "T0004": 978,
            "T0005": "000300000000",
            "T0006": "OPS6",
            "T0007": 19,
            "T0008": 643,
            "T0009": 3102,
            "T0010": 3104,
            "T0011": 2,
            "T0014": "IDDQD Bank",
            "T0016": 74707182,
            "T0018": "Y",
            "T0022": "000000000010",
            "T0023": "X-Request-Id",
            "i000": "0100",
            "i002": "555544******1111",
            "i003": "500000",
            "i004": "000100000000",
            "i006": "000100000000",
            "i007": "0629151748",
            "i011": "100250",
            "i012": "181748",
            "i013": "0629",
            "i018": "0000",
            "i022": "0000",
            "i025": "02",
            "i032": "010455",
            "i037": "002595100250",
            "i041": 990,
            "i042": "DCZ1",
            "i043": "IDDQD Bank.                         GE",
            "i048": "USRDT|2595100250",
            "i049": 643,
            "i051": 643,
            "i060": 3,
            "i101": 91926242,
            "i102": 2371492071643
        }"#;

        let r: SigmaRequest =
            SigmaRequest::from_json_value(serde_json::from_str(payload).unwrap()).unwrap();
        assert_eq!(r.saf, "Y");
        assert_eq!(r.source, "M");
        assert_eq!(r.mti, "0200");
        assert_eq!(r.auth_serno, 600704097);
        assert_eq!(r.tags.get(&0).unwrap(), "2371492071643");
        assert_eq!(r.tags.get(&1).unwrap(), "C");
        assert_eq!(r.tags.get(&2).unwrap(), "643");
        assert_eq!(r.tags.get(&3).unwrap(), "000100000000");
        assert_eq!(r.tags.get(&4).unwrap(), "978");
        assert_eq!(r.tags.get(&5).unwrap(), "000300000000");
        assert_eq!(r.tags.get(&6).unwrap(), "OPS6");
        assert_eq!(r.tags.get(&7).unwrap(), "19");
        assert_eq!(r.tags.get(&8).unwrap(), "643");
        assert_eq!(r.tags.get(&9).unwrap(), "3102");
        assert_eq!(r.tags.get(&10).unwrap(), "3104");
        assert_eq!(r.tags.get(&11).unwrap(), "2");

        if r.tags.get(&12).is_some() {
            unreachable!();
        }

        if r.tags.get(&13).is_some() {
            unreachable!();
        }

        assert_eq!(r.tags.get(&14).unwrap(), "IDDQD Bank");

        if r.tags.get(&15).is_some() {
            unreachable!();
        }

        assert_eq!(r.tags.get(&16).unwrap(), "74707182");
        if r.tags.get(&17).is_some() {
            unreachable!();
        }
        assert_eq!(r.tags.get(&18).unwrap(), "Y");
        assert_eq!(r.tags.get(&22).unwrap(), "000000000010");
        assert_eq!(r.tags.get(&23).unwrap(), "X-Request-Id");

        assert_eq!(r.iso_fields.get(&0).unwrap(), "0100");

        if r.iso_fields.get(&1).is_some() {
            unreachable!();
        }

        assert_eq!(r.iso_fields.get(&2).unwrap(), "555544******1111");
        assert_eq!(r.iso_fields.get(&3).unwrap(), "500000");
        assert_eq!(r.iso_fields.get(&4).unwrap(), "000100000000");
        assert_eq!(r.iso_fields.get(&6).unwrap(), "000100000000");
        assert_eq!(r.iso_fields.get(&7).unwrap(), "0629151748");
        assert_eq!(r.iso_fields.get(&11).unwrap(), "100250");
        assert_eq!(r.iso_fields.get(&12).unwrap(), "181748");
        assert_eq!(r.iso_fields.get(&13).unwrap(), "0629");
        assert_eq!(r.iso_fields.get(&18).unwrap(), "0000");
        assert_eq!(r.iso_fields.get(&22).unwrap(), "0000");
        assert_eq!(r.iso_fields.get(&25).unwrap(), "02");
        assert_eq!(r.iso_fields.get(&32).unwrap(), "010455");
        assert_eq!(r.iso_fields.get(&37).unwrap(), "002595100250");
        assert_eq!(r.iso_fields.get(&41).unwrap(), "990");
        assert_eq!(r.iso_fields.get(&42).unwrap(), "DCZ1");
        assert_eq!(
            r.iso_fields.get(&43).unwrap(),
            "IDDQD Bank.                         GE"
        );
        assert_eq!(r.iso_fields.get(&48).unwrap(), "USRDT|2595100250");
        assert_eq!(r.iso_fields.get(&49).unwrap(), "643");
        assert_eq!(r.iso_fields.get(&51).unwrap(), "643");
        assert_eq!(r.iso_fields.get(&60).unwrap(), "3");
        assert_eq!(r.iso_fields.get(&101).unwrap(), "91926242");
        assert_eq!(r.iso_fields.get(&102).unwrap(), "2371492071643");
    }

    #[test]
    fn missing_saf() {
        let payload = r#"{
            "SRC": "M",
            "MTI": "0200"
        }"#;

        if SigmaRequest::from_json_value(serde_json::from_str(payload).unwrap()).is_ok() {
            unreachable!("Should not return Ok if mandatory field is missing");
        }
    }

    #[test]
    fn invalid_saf() {
        let payload = r#"{
        	"SAF": 1234,
            "SRC": "M",
            "MTI": "0200"
        }"#;

        if SigmaRequest::from_json_value(serde_json::from_str(payload).unwrap()).is_ok() {
            unreachable!("Should not return Ok if the filed has invalid format");
        }
    }

    #[test]
    fn missing_source() {
        let payload = r#"{
        	"SAF": "N",
            "MTI": "0200"
        }"#;

        if SigmaRequest::from_json_value(serde_json::from_str(payload).unwrap()).is_ok() {
            unreachable!("Should not return Ok if mandatory field is missing");
        }
    }

    #[test]
    fn invalid_source() {
        let payload = r#"{
        	"SAF": "N",
            "SRC": 929292,
            "MTI": "0200"
        }"#;

        if SigmaRequest::from_json_value(serde_json::from_str(payload).unwrap()).is_ok() {
            unreachable!("Should not return Ok if the filed has invalid format");
        }
    }

    #[test]
    fn missing_mti() {
        let payload = r#"{
        	"SAF": "N",
        	"SRC": "O"
        }"#;

        if SigmaRequest::from_json_value(serde_json::from_str(payload).unwrap()).is_ok() {
            unreachable!("Should not return Ok if mandatory field is missing");
        }
    }

    #[test]
    fn invalid_mti() {
        let payload = r#"{
        	"SAF": "N",
            "SRC": "O",
            "MTI": 1200
        }"#;

        if SigmaRequest::from_json_value(serde_json::from_str(payload).unwrap()).is_ok() {
            unreachable!("Should not return Ok if the filed has invalid format");
        }
    }

    #[test]
    fn generating_auth_serno() {
        let payload = r#"{
                "SAF": "Y",
                "SRC": "M",
                "MTI": "0200",
                "T0000": "02371492071643"
            }"#;

        let r: SigmaRequest =
            SigmaRequest::from_json_value(serde_json::from_str(payload).unwrap()).unwrap();
        assert!(
            r.auth_serno > 0,
            "Should generate authorization serno if the field is missing"
        );
    }

    #[test]
    fn encode_generated_auth_serno() {
        let payload = r#"{
                "SAF": "Y",
                "SRC": "M",
                "MTI": "0201",
                "Serno": 7877706965687192023
            }"#;

        let r: SigmaRequest =
            SigmaRequest::from_json_value(serde_json::from_str(payload).unwrap()).unwrap();
        let serialized = r.encode().unwrap();
        assert_eq!(
            serialized,
            b"00016YM02017877706965"[..],
            "Original auth serno should be trimmed to 10 bytes"
        );
    }

    #[test]
    fn encode_sigma_request() {
        let payload = r#"{
                "SAF": "Y",
                "SRC": "M",
                "MTI": "0200",
                "Serno": 6007040979,
                "T0000": 2371492071643,
                "T0001": "C",
                "T0002": 643,
                "T0003": "000100000000",
                "T0004": 978,
                "T0005": "000300000000",
                "T0006": "OPS6",
                "T0007": 19,
                "T0008": 643,
                "T0009": 3102,
                "T0010": 3104,
                "T0011": 2,
                "T0014": "IDDQD Bank",
                "T0016": 74707182,
                "T0018": "Y",
                "T0022": "000000000010",
                "i000": "0100",
                "i002": "555544******1111",
                "i003": "500000",
                "i004": "000100000000",
                "i006": "000100000000",
                "i007": "0629151748",
                "i011": "100250",
                "i012": "181748",
                "i013": "0629",
                "i018": "0000",
                "i022": "0000",
                "i025": "02",
                "i032": "010455",
                "i037": "002595100250",
                "i041": 990,
                "i042": "DCZ1",
                "i043": "IDDQD Bank.                         GE",
                "i048": "USRDT|2595100250",
                "i049": 643,
                "i051": 643,
                "i060": 3,
                "i101": 91926242,
                "i102": 2371492071643
            }"#;

        let r: SigmaRequest =
            SigmaRequest::from_json_value(serde_json::from_str(payload).unwrap()).unwrap();
        let serialized = r.encode().unwrap();
        assert_eq!(
            serialized,
            b"00536YM02006007040979T\x00\x00\x00\x00\x132371492071643T\x00\x01\x00\x00\x01CT\x00\x02\x00\x00\x03643T\x00\x03\x00\x00\x12000100000000T\x00\x04\x00\x00\x03978T\x00\x05\x00\x00\x12000300000000T\x00\x06\x00\x00\x04OPS6T\x00\x07\x00\x00\x0219T\x00\x08\x00\x00\x03643T\x00\t\x00\x00\x043102T\x00\x10\x00\x00\x043104T\x00\x11\x00\x00\x012T\x00\x14\x00\x00\x10IDDQD BankT\x00\x16\x00\x00\x0874707182T\x00\x18\x00\x00\x01YT\x00\x22\x00\x00\x12000000000010I\x00\x00\x00\x00\x040100I\x00\x02\x00\x00\x16555544******1111I\x00\x03\x00\x00\x06500000I\x00\x04\x00\x00\x12000100000000I\x00\x06\x00\x00\x12000100000000I\x00\x07\x00\x00\x100629151748I\x00\x11\x00\x00\x06100250I\x00\x12\x00\x00\x06181748I\x00\x13\x00\x00\x040629I\x00\x18\x00\x00\x040000I\x00\"\x00\x00\x040000I\x00%\x00\x00\x0202I\x002\x00\x00\x06010455I\x007\x00\x00\x12002595100250I\x00A\x00\x00\x03990I\x00B\x00\x00\x04DCZ1I\x00C\x00\x008IDDQD Bank.                         GEI\x00H\x00\x00\x16USRDT|2595100250I\x00I\x00\x00\x03643I\x00Q\x00\x00\x03643I\x00`\x00\x00\x013I\x01\x01\x00\x00\x0891926242I\x01\x02\x00\x00\x132371492071643"[..]
        );
    }

    #[test]
    fn decode_sigma_request() {
        let src = Bytes::from_static(b"00545YM02006007040979T\x00\x00\x00\x00\x132371492071643T\x00\x01\x00\x00\x01CT\x00\x02\x00\x00\x03643T\x00\x03\x00\x00\x12000100000000T\x00\x04\x00\x00\x03978T\x00\x05\x00\x00\x12000300000000T\x00\x06\x00\x00\x04OPS6T\x00\x07\x00\x00\x0219T\x00\x08\x00\x00\x03643T\x00\t\x00\x00\x043102T\x00\x10\x00\x00\x043104T\x00\x11\x00\x00\x012T\x00\x14\x00\x00\x10IDDQD BankT\x00\x16\x00\x00\x0874707182T\x00\x18\x00\x00\x01YT\x00\x22\x00\x00\x12000000000010T\x00\x50\x00\x00\x03123I\x00\x00\x00\x00\x040100I\x00\x02\x00\x00\x16555544******1111I\x00\x03\x00\x00\x06500000I\x00\x04\x00\x00\x12000100000000I\x00\x06\x00\x00\x12000100000000I\x00\x07\x00\x00\x100629151748I\x00\x11\x00\x00\x06100250I\x00\x12\x00\x00\x06181748I\x00\x13\x00\x00\x040629I\x00\x18\x00\x00\x040000I\x00\"\x00\x00\x040000I\x00%\x00\x00\x0202I\x002\x00\x00\x06010455I\x007\x00\x00\x12002595100250I\x00A\x00\x00\x03990I\x00B\x00\x00\x04DCZ1I\x00C\x00\x008IDDQD Bank.                         GEI\x00H\x00\x00\x16USRDT|2595100250I\x00I\x00\x00\x03643I\x00Q\x00\x00\x03643I\x00`\x00\x00\x013I\x01\x01\x00\x00\x0891926242I\x01\x02\x00\x00\x132371492071643");
        let json = r#"{
                "SAF": "Y",
                "SRC": "M",
                "MTI": "0200",
                "Serno": 6007040979,
                "T0000": 2371492071643,
                "T0001": "C",
                "T0002": 643,
                "T0003": "000100000000",
                "T0004": 978,
                "T0005": "000300000000",
                "T0006": "OPS6",
                "T0007": 19,
                "T0008": 643,
                "T0009": 3102,
                "T0010": 3104,
                "T0011": 2,
                "T0014": "IDDQD Bank",
                "T0016": 74707182,
                "T0018": "Y",
                "T0022": "000000000010",
                "T0050": "123",
                "i000": "0100",
                "i002": "555544******1111",
                "i003": "500000",
                "i004": "000100000000",
                "i006": "000100000000",
                "i007": "0629151748",
                "i011": "100250",
                "i012": "181748",
                "i013": "0629",
                "i018": "0000",
                "i022": "0000",
                "i025": "02",
                "i032": "010455",
                "i037": "002595100250",
                "i041": 990,
                "i042": "DCZ1",
                "i043": "IDDQD Bank.                         GE",
                "i048": "USRDT|2595100250",
                "i049": 643,
                "i051": 643,
                "i060": 3,
                "i101": 91926242,
                "i102": 2371492071643
            }"#;

        let target: SigmaRequest =
            SigmaRequest::from_json_value(serde_json::from_str(json).unwrap()).unwrap();

        let req = SigmaRequest::decode(src).unwrap();

        assert_eq!(req, target);
    }

    #[test]
    fn decode_sigma_response() {
        let s = Bytes::from_static(b"0002401104007040978T\x00\x31\x00\x00\x048495");

        let resp = SigmaResponse::decode(s).unwrap();
        assert_eq!(resp.mti, "0110");
        assert_eq!(resp.auth_serno, 4007040978);
        assert_eq!(resp.reason, 8495);

        let serialized = serde_json::to_string(&resp).unwrap();
        assert_eq!(
            serialized,
            r#"{"mti":"0110","auth_serno":4007040978,"reason":8495}"#
        );
    }

    #[test]
    fn decode_sigma_response_xri() {
        let s = Bytes::from_static(
            b"0004201104007040978T\x00\x31\x00\x00\x048495T\x00\x33\x00\x00\x12X-Request-Id",
        );

        let resp = SigmaResponse::decode(s).unwrap();
        assert_eq!(resp.mti, "0110");
        assert_eq!(resp.auth_serno, 4007040978);
        assert_eq!(resp.reason, 8495);
        assert_eq!(resp.xri, Some("X-Request-Id".to_string()));

        let serialized = serde_json::to_string(&resp).unwrap();
        assert_eq!(
            serialized,
            r#"{"mti":"0110","auth_serno":4007040978,"reason":8495,"xri":"X-Request-Id"}"#
        );
    }

    #[test]
    fn decode_sigma_response_incorrect_auth_serno() {
        let s = Bytes::from_static(b"000250110XYZ7040978T\x00\x31\x00\x00\x048100");

        assert!(SigmaResponse::decode(s).is_err());
    }

    #[test]
    fn decode_sigma_response_incorrect_reason() {
        let s = Bytes::from_static(b"0002501104007040978T\x00\x31\x00\x00\x04ABCD");

        assert!(SigmaResponse::decode(s).is_err());
    }

    #[test]
    fn decode_sigma_response_fee_data() {
        let s = Bytes::from_static(
            b"0004001104007040978T\x00\x31\x00\x00\x048100T\x00\x32\x00\x00\x108116978300",
        );

        let resp = SigmaResponse::decode(s).unwrap();
        assert_eq!(resp.mti, "0110");
        assert_eq!(resp.auth_serno, 4007040978);
        assert_eq!(resp.reason, 8100);

        let serialized = serde_json::to_string(&resp).unwrap();
        assert_eq!(
            serialized,
            r#"{"mti":"0110","auth_serno":4007040978,"reason":8100,"fees":[{"reason":8116,"currency":978,"amount":300}]}"#
        );
    }

    #[test]
    fn decode_sigma_response_correct_short_auth_serno() {
        let s = Bytes::from_static(b"000240110123123    T\x00\x31\x00\x00\x048100");

        let resp = SigmaResponse::decode(s).unwrap();
        assert_eq!(resp.mti, "0110");
        assert_eq!(resp.auth_serno, 123123);
        assert_eq!(resp.reason, 8100);

        let serialized = serde_json::to_string(&resp).unwrap();
        assert_eq!(
            serialized,
            r#"{"mti":"0110","auth_serno":123123,"reason":8100}"#
        );
    }

    #[test]
    fn decode_fee_data() {
        let data = b"8116978300";

        let fee = FeeData::from_slice(data).unwrap();
        assert_eq!(fee.reason, 8116);
        assert_eq!(fee.currency, 978);
        assert_eq!(fee.amount, 300);
    }

    #[test]
    fn decode_fee_data_large_amount() {
        let data = b"8116643123456789";

        let fee = FeeData::from_slice(data).unwrap();
        assert_eq!(fee.reason, 8116);
        assert_eq!(fee.currency, 643);
        assert_eq!(fee.amount, 123456789);
    }

    #[test]
    fn decode_sigma_response_fee_data_additional_data() {
        let s = Bytes::from_static(b"0015201104007040978T\x00\x31\x00\x00\x048100T\x00\x32\x00\x00\x1181166439000T\x00\x48\x00\x01\x05CJyuARCDBRibpKn+BSIVCgx0ZmE6FwAAAKoXmwIQnK4BGLcBIhEKDHRmcDoWAAAAxxX+ARik\nATCBu4PdBToICKqv7BQQgwVAnK4BSAI=");

        let resp = SigmaResponse::decode(s).unwrap();
        assert_eq!(resp.mti, "0110");
        assert_eq!(resp.auth_serno, 4007040978);
        assert_eq!(resp.reason, 8100);

        let serialized = serde_json::to_string(&resp).unwrap();
        assert_eq!(
            serialized,
            r#"{"mti":"0110","auth_serno":4007040978,"reason":8100,"fees":[{"reason":8116,"currency":643,"amount":9000}],"adata":"CJyuARCDBRibpKn+BSIVCgx0ZmE6FwAAAKoXmwIQnK4BGLcBIhEKDHRmcDoWAAAAxxX+ARik\nATCBu4PdBToICKqv7BQQgwVAnK4BSAI="}"#
        );
    }

    #[test]
    fn decode_sigma_response_fee_data_additional_data_supplementary_data() {
        let s = Bytes::from_static(b"0016101104007040978T\x00\x31\x00\x00\x048100T\x00\x32\x00\x00\x1181166439000T\x00\x48\x00\x01\x05CJyuARCDBRibpKn+BSIVCgx0ZmE6FwAAAKoXmwIQnK4BGLcBIhEKDHRmcDoWAAAAxxX+ARik\nATCBu4PdBToICKqv7BQQgwVAnK4BSAI=T\x00\x50\x00\x00\x03123");

        let resp = SigmaResponse::decode(s).unwrap();
        assert_eq!(resp.mti, "0110");
        assert_eq!(resp.auth_serno, 4007040978);
        assert_eq!(resp.reason, 8100);
        //"T0050": "123",
        let serialized = serde_json::to_string(&resp).unwrap();
        assert_eq!(
            serialized,
            r#"{"mti":"0110","auth_serno":4007040978,"reason":8100,"fees":[{"reason":8116,"currency":643,"amount":9000}],"adata":"CJyuARCDBRibpKn+BSIVCgx0ZmE6FwAAAKoXmwIQnK4BGLcBIhEKDHRmcDoWAAAAxxX+ARik\nATCBu4PdBToICKqv7BQQgwVAnK4BSAI=","supdata":"123"}"#
        );
    }

    #[test]
    fn encode_fee_data() {
        let fee_data = FeeData {
            reason: 8123,
            currency: 643,
            amount: 1234567890,
        };

        assert_eq!(fee_data.encode().unwrap()[..], b"81236431234567890"[..]);
    }

    #[test]
    fn encode_fee_data_incorrect() {
        assert!(FeeData {
            reason: 10000,
            currency: 643,
            amount: 1234567890,
        }
            .encode()
            .is_err());

        assert!(FeeData {
            reason: 8123,
            currency: 6430,
            amount: 1234567890,
        }
            .encode()
            .is_err());
    }

    #[test]
    fn encode_sigma_response_fee_data_additional_data() {
        let src = r#"{"mti":"0110","auth_serno":4007040978,"reason":8100,"fees":[{"reason":8116,"currency":643,"amount":9000}],"adata":"CJyuARCDBRibpKn+BSIVCgx0ZmE6FwAAAKoXmwIQnK4BGLcBIhEKDHRmcDoWAAAAxxX+ARik\nATCBu4PdBToICKqv7BQQgwVAnK4BSAI="}"#;
        let response = serde_json::from_str::<SigmaResponse>(src).unwrap();

        let target = b"0015201104007040978T\x00\x31\x00\x00\x048100T\x00\x32\x00\x00\x1181166439000T\x00\x48\x00\x01\x05CJyuARCDBRibpKn+BSIVCgx0ZmE6FwAAAKoXmwIQnK4BGLcBIhEKDHRmcDoWAAAAxxX+ARik\nATCBu4PdBToICKqv7BQQgwVAnK4BSAI=";
        assert_eq!(response.encode().unwrap()[..], target[..])
    }

    #[test]
    fn validate_saf_field() {
        assert!(validate_saf("Y").is_ok());
        assert!(validate_saf("N").is_ok());

        assert!(validate_saf("").is_err());
        assert!(validate_saf("YY").is_err());
        assert!(validate_saf("NN").is_err());
        assert!(validate_saf("A").is_err());
    }

    #[test]
    fn validate_source_field() {
        assert!(validate_source("Y").is_ok());
        assert!(validate_source("N").is_ok());

        assert!(validate_source("").is_err());
        assert!(validate_source("YY").is_err());
        assert!(validate_source("NN").is_err());
    }

    #[test]
    fn validate_mti_field() {
        assert!(validate_mti("0120").is_ok());

        assert!(validate_mti("").is_err());
        assert!(validate_mti("120").is_err());
        assert!(validate_mti("00120").is_err());
        assert!(validate_mti("O120").is_err());
    }
}<|MERGE_RESOLUTION|>--- conflicted
+++ resolved
@@ -417,13 +417,10 @@
     pub fees: Vec<FeeData>,
     #[serde(default, skip_serializing_if = "Option::is_none")]
     pub adata: Option<String>,
-<<<<<<< HEAD
+    #[serde(default, skip_serializing_if = "Option::is_none")]
+    pub supdata: Option<String>,
     #[serde(default, skip_serializing_if = "Option::is_none")]
     pub xri: Option<String>,
-=======
-    #[serde(skip_serializing_if = "Option::is_none")]
-    pub supdata: Option<String>
->>>>>>> 43b6a058
 }
 
 impl SigmaResponse {
@@ -434,12 +431,9 @@
             auth_serno,
             reason,
             fees: Vec::new(),
-            adata: Option::None,
-<<<<<<< HEAD
-            xri: Option::None,
-=======
-            supdata: None
->>>>>>> 43b6a058
+            adata: None,
+            supdata: None,
+            xri: None,
         })
     }
 
@@ -1164,16 +1158,16 @@
             currency: 643,
             amount: 1234567890,
         }
-            .encode()
-            .is_err());
+        .encode()
+        .is_err());
 
         assert!(FeeData {
             reason: 8123,
             currency: 6430,
             amount: 1234567890,
         }
-            .encode()
-            .is_err());
+        .encode()
+        .is_err());
     }
 
     #[test]
